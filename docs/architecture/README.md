--- conflicted
+++ resolved
@@ -514,10 +514,7 @@
         +route_to_agent()
         +handle_routing()
     }
-<<<<<<< HEAD
-=======
  
->>>>>>> c4cb4c17
     IConversationFlow <|.. CustomExtensionFlow
     IConversationFlow <|.. KnowledgeBaseAgentFlow
     IConversationFlow <|.. SqlManipulationAgentFlow
